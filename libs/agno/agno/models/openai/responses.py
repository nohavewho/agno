--- conflicted
+++ resolved
@@ -61,11 +61,6 @@
     # Parameters affecting built-in tools
     vector_store_name: str = "knowledge_base"
 
-<<<<<<< HEAD
-    # Built-in tools
-    web_search: bool = False
-    web_search_config: Dict[str, Any] = None
-=======
     # OpenAI clients
     client: Optional[OpenAI] = None
     async_client: Optional[AsyncOpenAI] = None
@@ -73,7 +68,6 @@
     # Internal parameters. Not used for API requests
     # Whether to use the structured outputs with this Model.
     structured_outputs: bool = False
->>>>>>> ba0e6921
 
     # The role to map the message role to.
     role_map = {
@@ -165,7 +159,7 @@
             Dict[str, Any]: A dictionary of keyword arguments for API requests.
         """
         # Define base request parameters
-        base_params = {
+        base_params: Dict[str, Any] = {
             "include": self.include,
             "max_output_tokens": self.max_output_tokens,
             "metadata": self.metadata,
@@ -302,7 +296,7 @@
         Format a message into the format expected by OpenAI.
 
         Args:
-            message (Message): The message to format.
+            messages (List[Message]): The message to format.
 
         Returns:
             Dict[str, Any]: The formatted message.
@@ -667,7 +661,7 @@
         Common handler for processing stream responses from Cohere.
 
         Args:
-            response: The streamed response from Cohere
+            stream_event: The streamed response from Cohere
             assistant_message: The assistant message being built
             stream_data: Data accumulated during streaming
             tool_use: Current tool use data being built
