from dataclasses import dataclass


@dataclass
class ApiRoutes:
    # User paths
    USER_HEALTH: str = "/v1/user/health"
    USER_SIGN_IN: str = "/v1/user/signin"
    USER_CLI_AUTH: str = "/v1/user/cliauth"
    USER_AUTHENTICATE: str = "/v1/user/authenticate"
    USER_CREATE_ANON: str = "/v1/user/create/anon"

    # Workspace paths
    WORKSPACE_CREATE: str = "/v1/workspace/create"
    WORKSPACE_UPDATE: str = "/v1/workspace/update"
    WORKSPACE_DELETE: str = "/v1/workspace/delete"
    WORKSPACE_EVENT_CREATE: str = "/v1/workspace/event/create"

    # Team paths
    TEAM_READ_ALL: str = "/v1/team/read/all"

    # Agent paths
    AGENT_SESSION_CREATE: str = "/v1/agent-sessions"
    AGENT_RUN_CREATE: str = "/v1/agent-runs"

    # Team paths
<<<<<<< HEAD
    TEAM_SESSION_CREATE: str = "/v1/team-sessions"
=======
>>>>>>> bdc084d2
    TEAM_RUN_CREATE: str = "/v1/team-runs"

    # Telemetry paths
    # TODO: Update to use the new telemetry paths
    AGENT_TELEMETRY_SESSION_CREATE: str = "/v1/telemetry/agent/session/create"
    AGENT_TELEMETRY_RUN_CREATE: str = "/v1/telemetry/agent/run/create"

<<<<<<< HEAD
    TEAM_TELEMETRY_SESSION_CREATE: str = "/v1/telemetry/team-sessions"
=======
>>>>>>> bdc084d2
    TEAM_TELEMETRY_RUN_CREATE: str = "/v1/telemetry/team-runs"

    # Playground paths
    PLAYGROUND_ENDPOINT_CREATE: str = "/v1/playground/endpoint/create"
    PLAYGROUND_APP_DEPLOY: str = "/v1/playground/app/deploy"<|MERGE_RESOLUTION|>--- conflicted
+++ resolved
@@ -24,10 +24,6 @@
     AGENT_RUN_CREATE: str = "/v1/agent-runs"
 
     # Team paths
-<<<<<<< HEAD
-    TEAM_SESSION_CREATE: str = "/v1/team-sessions"
-=======
->>>>>>> bdc084d2
     TEAM_RUN_CREATE: str = "/v1/team-runs"
 
     # Telemetry paths
@@ -35,10 +31,6 @@
     AGENT_TELEMETRY_SESSION_CREATE: str = "/v1/telemetry/agent/session/create"
     AGENT_TELEMETRY_RUN_CREATE: str = "/v1/telemetry/agent/run/create"
 
-<<<<<<< HEAD
-    TEAM_TELEMETRY_SESSION_CREATE: str = "/v1/telemetry/team-sessions"
-=======
->>>>>>> bdc084d2
     TEAM_TELEMETRY_RUN_CREATE: str = "/v1/telemetry/team-runs"
 
     # Playground paths
