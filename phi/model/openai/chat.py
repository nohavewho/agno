from os import getenv
from dataclasses import dataclass, field
from typing import Optional, List, Iterator, Dict, Any, Union

import httpx
from packaging import version
from pydantic import BaseModel

from phi.model.base import Model
from phi.model.message import Message
from phi.model.response import ModelResponse
from phi.tools.function import FunctionCall
from phi.utils.log import logger
from phi.utils.timer import Timer
from phi.utils.tools import get_function_call_for_tool_call

try:
    from openai import OpenAI as OpenAIClient, AsyncOpenAI as AsyncOpenAIClient
    from openai.types.completion_usage import CompletionUsage
    from openai.types.chat.chat_completion import ChatCompletion
    from openai.types.chat.parsed_chat_completion import ParsedChatCompletion
    from openai.types.chat.chat_completion_chunk import (
        ChatCompletionChunk,
        ChoiceDelta,
        ChoiceDeltaToolCall,
    )
    from openai.types.chat.chat_completion_message import ChatCompletionMessage

    MIN_OPENAI_VERSION = "1.52.0"

    # Check the installed openai version
    from openai import __version__ as installed_version

    if version.parse(installed_version) < version.parse(MIN_OPENAI_VERSION):
        logger.warning(
            f"`openai` version must be >= {MIN_OPENAI_VERSION}, but found {installed_version}. "
            f"Please upgrade using `pip install --upgrade openai`."
        )
except (ModuleNotFoundError, ImportError):
    raise ImportError("`openai` not installed. Please install using `pip install openai`")


@dataclass
class Metrics:
    input_tokens: int = 0
    output_tokens: int = 0
    total_tokens: int = 0
    prompt_tokens: int = 0
    completion_tokens: int = 0
    prompt_tokens_details: Optional[dict] = None
    completion_tokens_details: Optional[dict] = None
    time_to_first_token: Optional[float] = None
    response_timer: Timer = field(default_factory=Timer)

    def log(self):
        logger.debug("**************** METRICS START ****************")
        if self.time_to_first_token is not None:
            logger.debug(f"* Time to first token:         {self.time_to_first_token:.4f}s")
        logger.debug(f"* Time to generate response:   {self.response_timer.elapsed:.4f}s")
        logger.debug(f"* Tokens per second:           {self.output_tokens / self.response_timer.elapsed:.4f} tokens/s")
        logger.debug(f"* Input tokens:                {self.input_tokens or self.prompt_tokens}")
        logger.debug(f"* Output tokens:               {self.output_tokens or self.completion_tokens}")
        logger.debug(f"* Total tokens:                {self.total_tokens}")
        if self.prompt_tokens_details is not None:
            logger.debug(f"* Prompt tokens details:       {self.prompt_tokens_details}")
        if self.completion_tokens_details is not None:
            logger.debug(f"* Completion tokens details:   {self.completion_tokens_details}")
        logger.debug("**************** METRICS END ******************")


@dataclass
class StreamData:
    response_content: str = ""
    response_audio: Optional[dict] = None
    response_tool_calls: Optional[List[ChoiceDeltaToolCall]] = None


class OpenAIChat(Model):
    """
    A class for interacting with OpenAI models.

    For more information, see: https://platform.openai.com/docs/api-reference/chat/create
    """

    id: str = "gpt-4o"
    name: str = "OpenAIChat"
    provider: str = "OpenAI"

    # Request parameters
    store: Optional[bool] = None
    metadata: Optional[Dict[str, Any]] = None
    frequency_penalty: Optional[float] = None
    logit_bias: Optional[Any] = None
    logprobs: Optional[bool] = None
    top_logprobs: Optional[int] = None
    max_tokens: Optional[int] = None
    max_completion_tokens: Optional[int] = None
    modalities: Optional[List[str]] = None
    audio: Optional[Dict[str, Any]] = None
    presence_penalty: Optional[float] = None
    response_format: Optional[Any] = None
    seed: Optional[int] = None
    stop: Optional[Union[str, List[str]]] = None
    temperature: Optional[float] = None
    user: Optional[str] = None
    top_p: Optional[float] = None
    extra_headers: Optional[Any] = None
    extra_query: Optional[Any] = None
    request_params: Optional[Dict[str, Any]] = None

    # Client parameters
    api_key: Optional[str] = None
    organization: Optional[str] = None
    base_url: Optional[Union[str, httpx.URL]] = None
    timeout: Optional[float] = None
    max_retries: Optional[int] = None
    default_headers: Optional[Any] = None
    default_query: Optional[Any] = None
    http_client: Optional[httpx.Client] = None
    client_params: Optional[Dict[str, Any]] = None

    # OpenAI clients
    client: Optional[OpenAIClient] = None
    async_client: Optional[AsyncOpenAIClient] = None

    # Internal parameters. Not used for API requests
    # Whether to use the structured outputs with this Model.
    structured_outputs: bool = False
    # Whether the Model supports structured outputs.
    supports_structured_outputs: bool = True

    def get_client_params(self) -> Dict[str, Any]:
        client_params: Dict[str, Any] = {}

        self.api_key = self.api_key or getenv("OPENAI_API_KEY")
        if not self.api_key:
            logger.error("OPENAI_API_KEY not set. Please set the OPENAI_API_KEY environment variable.")

        if self.api_key is not None:
            client_params["api_key"] = self.api_key
        if self.organization is not None:
            client_params["organization"] = self.organization
        if self.base_url is not None:
            client_params["base_url"] = self.base_url
        if self.timeout is not None:
            client_params["timeout"] = self.timeout
        if self.max_retries is not None:
            client_params["max_retries"] = self.max_retries
        if self.default_headers is not None:
            client_params["default_headers"] = self.default_headers
        if self.default_query is not None:
            client_params["default_query"] = self.default_query
        if self.client_params is not None:
            client_params.update(self.client_params)
        return client_params

    def get_client(self) -> OpenAIClient:
        """
        Returns an OpenAI client.

        Returns:
            OpenAIClient: An instance of the OpenAI client.
        """
        if self.client:
            return self.client

        client_params: Dict[str, Any] = self.get_client_params()
        if self.http_client is not None:
            client_params["http_client"] = self.http_client
        return OpenAIClient(**client_params)

    def get_async_client(self) -> AsyncOpenAIClient:
        """
        Returns an asynchronous OpenAI client.

        Returns:
            AsyncOpenAIClient: An instance of the asynchronous OpenAI client.
        """
        if self.async_client:
            return self.async_client

        client_params: Dict[str, Any] = self.get_client_params()
        if self.http_client:
            client_params["http_client"] = self.http_client
        else:
            # Create a new async HTTP client with custom limits
            client_params["http_client"] = httpx.AsyncClient(
                limits=httpx.Limits(max_connections=1000, max_keepalive_connections=100)
            )
        return AsyncOpenAIClient(**client_params)

    @property
    def request_kwargs(self) -> Dict[str, Any]:
        """
        Returns keyword arguments for API requests.

        Returns:
            Dict[str, Any]: A dictionary of keyword arguments for API requests.
        """
        request_params: Dict[str, Any] = {}
        if self.store is not None:
            request_params["store"] = self.store
        if self.frequency_penalty is not None:
            request_params["frequency_penalty"] = self.frequency_penalty
        if self.logit_bias is not None:
            request_params["logit_bias"] = self.logit_bias
        if self.logprobs is not None:
            request_params["logprobs"] = self.logprobs
        if self.top_logprobs is not None:
            request_params["top_logprobs"] = self.top_logprobs
        if self.max_tokens is not None:
            request_params["max_tokens"] = self.max_tokens
        if self.max_completion_tokens is not None:
            request_params["max_completion_tokens"] = self.max_completion_tokens
        if self.modalities is not None:
            request_params["modalities"] = self.modalities
        if self.audio is not None:
            request_params["audio"] = self.audio
        if self.presence_penalty is not None:
            request_params["presence_penalty"] = self.presence_penalty
        if self.response_format is not None:
            request_params["response_format"] = self.response_format
        if self.seed is not None:
            request_params["seed"] = self.seed
        if self.stop is not None:
            request_params["stop"] = self.stop
        if self.temperature is not None:
            request_params["temperature"] = self.temperature
        if self.user is not None:
            request_params["user"] = self.user
        if self.top_p is not None:
            request_params["top_p"] = self.top_p
        if self.extra_headers is not None:
            request_params["extra_headers"] = self.extra_headers
        if self.extra_query is not None:
            request_params["extra_query"] = self.extra_query
        if self.tools is not None:
            request_params["tools"] = self.get_tools_for_api()
            if self.tool_choice is None:
                request_params["tool_choice"] = "auto"
            else:
                request_params["tool_choice"] = self.tool_choice
        if self.request_params is not None:
            request_params.update(self.request_params)
        return request_params

    def to_dict(self) -> Dict[str, Any]:
        """
        Convert the model to a dictionary.

        Returns:
            Dict[str, Any]: A dictionary representation of the model.
        """
        model_dict = super().to_dict()
        if self.store is not None:
            model_dict["store"] = self.store
        if self.frequency_penalty is not None:
            model_dict["frequency_penalty"] = self.frequency_penalty
        if self.logit_bias is not None:
            model_dict["logit_bias"] = self.logit_bias
        if self.logprobs is not None:
            model_dict["logprobs"] = self.logprobs
        if self.top_logprobs is not None:
            model_dict["top_logprobs"] = self.top_logprobs
        if self.max_tokens is not None:
            model_dict["max_tokens"] = self.max_tokens
        if self.max_completion_tokens is not None:
            model_dict["max_completion_tokens"] = self.max_completion_tokens
        if self.modalities is not None:
            model_dict["modalities"] = self.modalities
        if self.audio is not None:
            model_dict["audio"] = self.audio
        if self.presence_penalty is not None:
            model_dict["presence_penalty"] = self.presence_penalty
        if self.response_format is not None:
            model_dict["response_format"] = (
                self.response_format if isinstance(self.response_format, dict) else str(self.response_format)
            )
        if self.seed is not None:
            model_dict["seed"] = self.seed
        if self.stop is not None:
            model_dict["stop"] = self.stop
        if self.temperature is not None:
            model_dict["temperature"] = self.temperature
        if self.user is not None:
            model_dict["user"] = self.user
        if self.top_p is not None:
            model_dict["top_p"] = self.top_p
        if self.extra_headers is not None:
            model_dict["extra_headers"] = self.extra_headers
        if self.extra_query is not None:
            model_dict["extra_query"] = self.extra_query
        if self.tools is not None:
            model_dict["tools"] = self.get_tools_for_api()
            if self.tool_choice is None:
                model_dict["tool_choice"] = "auto"
            else:
                model_dict["tool_choice"] = self.tool_choice
        return model_dict

    def format_message(self, message: Message) -> Dict[str, Any]:
        """
        Format a message into the format expected by OpenAI.

        Args:
            message (Message): The message to format.

        Returns:
            Dict[str, Any]: The formatted message.
        """
        if message.role == "user":
            if message.images is not None:
                message = self.add_images_to_message(message=message, images=message.images)

        if message.audio is not None:
            message = self.add_audio_to_message(message=message, audio=message.audio)

        return message.to_dict()

    def invoke(self, messages: List[Message]) -> Union[ChatCompletion, ParsedChatCompletion]:
        """
        Send a chat completion request to the OpenAI API.

        Args:
            messages (List[Message]): A list of messages to send to the model.

        Returns:
            ChatCompletion: The chat completion response from the API.
        """
        if self.response_format is not None and self.structured_outputs:
            try:
                if isinstance(self.response_format, type) and issubclass(self.response_format, BaseModel):
                    return self.get_client().beta.chat.completions.parse(
                        model=self.id,
                        messages=[self.format_message(m) for m in messages],  # type: ignore
                        **self.request_kwargs,
                    )
                else:
                    raise ValueError("response_format must be a subclass of BaseModel if structured_outputs=True")
            except Exception as e:
                logger.error(f"Error from OpenAI API: {e}")

        return self.get_client().chat.completions.create(
            model=self.id,
            messages=[self.format_message(m) for m in messages],  # type: ignore
            **self.request_kwargs,
        )

    async def ainvoke(self, messages: List[Message]) -> Union[ChatCompletion, ParsedChatCompletion]:
        """
        Sends an asynchronous chat completion request to the OpenAI API.

        Args:
            messages (List[Message]): A list of messages to send to the model.

        Returns:
            ChatCompletion: The chat completion response from the API.
        """
        if self.response_format is not None and self.structured_outputs:
            try:
                if isinstance(self.response_format, type) and issubclass(self.response_format, BaseModel):
                    return await self.get_async_client().beta.chat.completions.parse(
                        model=self.id,
                        messages=[self.format_message(m) for m in messages],  # type: ignore
                        **self.request_kwargs,
                    )
                else:
                    raise ValueError("response_format must be a subclass of BaseModel if structured_outputs=True")
            except Exception as e:
                logger.error(f"Error from OpenAI API: {e}")

        return await self.get_async_client().chat.completions.create(
            model=self.id,
            messages=[self.format_message(m) for m in messages],  # type: ignore
            **self.request_kwargs,
        )

    def invoke_stream(self, messages: List[Message]) -> Iterator[ChatCompletionChunk]:
        """
        Send a streaming chat completion request to the OpenAI API.

        Args:
            messages (List[Message]): A list of messages to send to the model.

        Returns:
            Iterator[ChatCompletionChunk]: An iterator of chat completion chunks.
        """
        yield from self.get_client().chat.completions.create(
            model=self.id,
            messages=[self.format_message(m) for m in messages],  # type: ignore
            stream=True,
            stream_options={"include_usage": True},
            **self.request_kwargs,
        )  # type: ignore

    async def ainvoke_stream(self, messages: List[Message]) -> Any:
        """
        Sends an asynchronous streaming chat completion request to the OpenAI API.

        Args:
            messages (List[Message]): A list of messages to send to the model.

        Returns:
            Any: An asynchronous iterator of chat completion chunks.
        """
        async_stream = await self.get_async_client().chat.completions.create(
            model=self.id,
            messages=[self.format_message(m) for m in messages],  # type: ignore
            stream=True,
            stream_options={"include_usage": True},
            **self.request_kwargs,
        )
        async for chunk in async_stream:  # type: ignore
            yield chunk

    def handle_tool_calls(
        self,
        assistant_message: Message,
        messages: List[Message],
        model_response: ModelResponse,
        tool_role: str = "tool",
    ) -> Optional[ModelResponse]:
        """
        Handle tool calls in the assistant message.

        Args:
            assistant_message (Message): The assistant message.
            messages (List[Message]): The list of messages.
            model_response (ModelResponse): The model response.
            tool_role (str): The role of the tool call. Defaults to "tool".

        Returns:
            Optional[ModelResponse]: The model response after handling tool calls.
        """
        if assistant_message.tool_calls is not None and len(assistant_message.tool_calls) > 0 and self.run_tools:
            if model_response.content is None:
                model_response.content = ""
            function_call_results: List[Message] = []
            function_calls_to_run: List[FunctionCall] = []
            for tool_call in assistant_message.tool_calls:
                _tool_call_id = tool_call.get("id")
                _function_call = get_function_call_for_tool_call(tool_call, self.functions)
                if _function_call is None:
                    messages.append(
                        Message(
                            role="tool",
                            tool_call_id=_tool_call_id,
                            content="Could not find function to call.",
                        )
                    )
                    continue
                if _function_call.error is not None:
                    messages.append(
                        Message(
                            role="tool",
                            tool_call_id=_tool_call_id,
                            content=_function_call.error,
                        )
                    )
                    continue
                function_calls_to_run.append(_function_call)

            if self.show_tool_calls:
                model_response.content += "\nRunning:"
                for _f in function_calls_to_run:
                    model_response.content += f"\n - {_f.get_call_str()}"
                model_response.content += "\n\n"

            for _ in self.run_function_calls(
                function_calls=function_calls_to_run, function_call_results=function_call_results, tool_role=tool_role
            ):
                pass

            if len(function_call_results) > 0:
                messages.extend(function_call_results)

            return model_response
        return None

    def update_usage_metrics(
        self, assistant_message: Message, metrics: Metrics, response_usage: Optional[CompletionUsage]
    ) -> None:
        """
        Update the usage metrics for the assistant message and the model.

        Args:
            assistant_message (Message): The assistant message.
            metrics (Metrics): The metrics.
            response_usage (Optional[CompletionUsage]): The response usage.
        """
        # Update time taken to generate response
        assistant_message.metrics["time"] = metrics.response_timer.elapsed
        self.metrics.setdefault("response_times", []).append(metrics.response_timer.elapsed)
        if response_usage:
            prompt_tokens = response_usage.prompt_tokens
            completion_tokens = response_usage.completion_tokens
            total_tokens = response_usage.total_tokens

            if prompt_tokens is not None:
                metrics.input_tokens = prompt_tokens
                metrics.prompt_tokens = prompt_tokens
                assistant_message.metrics["input_tokens"] = prompt_tokens
                assistant_message.metrics["prompt_tokens"] = prompt_tokens
                self.metrics["input_tokens"] = self.metrics.get("input_tokens", 0) + prompt_tokens
                self.metrics["prompt_tokens"] = self.metrics.get("prompt_tokens", 0) + prompt_tokens
            if completion_tokens is not None:
                metrics.output_tokens = completion_tokens
                metrics.completion_tokens = completion_tokens
                assistant_message.metrics["output_tokens"] = completion_tokens
                assistant_message.metrics["completion_tokens"] = completion_tokens
                self.metrics["output_tokens"] = self.metrics.get("output_tokens", 0) + completion_tokens
                self.metrics["completion_tokens"] = self.metrics.get("completion_tokens", 0) + completion_tokens
            if total_tokens is not None:
                metrics.total_tokens = total_tokens
                assistant_message.metrics["total_tokens"] = total_tokens
                self.metrics["total_tokens"] = self.metrics.get("total_tokens", 0) + total_tokens
            if response_usage.prompt_tokens_details is not None:
                if isinstance(response_usage.prompt_tokens_details, dict):
                    metrics.prompt_tokens_details = response_usage.prompt_tokens_details
                elif isinstance(response_usage.prompt_tokens_details, BaseModel):
                    metrics.prompt_tokens_details = response_usage.prompt_tokens_details.model_dump(exclude_none=True)
                assistant_message.metrics["prompt_tokens_details"] = metrics.prompt_tokens_details
                if metrics.prompt_tokens_details is not None:
                    for k, v in metrics.prompt_tokens_details.items():
                        self.metrics.get("prompt_tokens_details", {}).get(k, 0) + v
            if response_usage.completion_tokens_details is not None:
                if isinstance(response_usage.completion_tokens_details, dict):
                    metrics.completion_tokens_details = response_usage.completion_tokens_details
                elif isinstance(response_usage.completion_tokens_details, BaseModel):
                    metrics.completion_tokens_details = response_usage.completion_tokens_details.model_dump(
                        exclude_none=True
                    )
                assistant_message.metrics["completion_tokens_details"] = metrics.completion_tokens_details
                if metrics.completion_tokens_details is not None:
                    for k, v in metrics.completion_tokens_details.items():
                        self.metrics.get("completion_tokens_details", {}).get(k, 0) + v

    def create_assistant_message(
        self,
        response_message: ChatCompletionMessage,
        metrics: Metrics,
        response_usage: Optional[CompletionUsage],
    ) -> Message:
        """
        Create an assistant message from the response.

        Args:
            response_message (ChatCompletionMessage): The response message.
            metrics (Metrics): The metrics.
            response_usage (Optional[CompletionUsage]): The response usage.

        Returns:
            Message: The assistant message.
        """
        assistant_message = Message(
            role=response_message.role or "assistant",
            content=response_message.content,
        )
        if response_message.tool_calls is not None and len(response_message.tool_calls) > 0:
            try:
                assistant_message.tool_calls = [t.model_dump() for t in response_message.tool_calls]
            except Exception as e:
                logger.warning(f"Error processing tool calls: {e}")
        if hasattr(response_message, "audio") and response_message.audio is not None:
            try:
                assistant_message.audio = response_message.audio.model_dump()
            except Exception as e:
                logger.warning(f"Error processing audio: {e}")

        # Update metrics
        self.update_usage_metrics(assistant_message, metrics, response_usage)
        return assistant_message

    def response(self, messages: List[Message]) -> ModelResponse:
        """
        Generate a response from OpenAI.

        Args:
            messages (List[Message]): A list of messages.

        Returns:
            ModelResponse: The model response.
        """
        logger.debug("---------- OpenAI Response Start ----------")
        self._log_messages(messages)
        model_response = ModelResponse()
        metrics = Metrics()

        # -*- Generate response
        metrics.response_timer.start()
        response: Union[ChatCompletion, ParsedChatCompletion] = self.invoke(messages=messages)
        metrics.response_timer.stop()

        # -*- Parse response
        response_message: ChatCompletionMessage = response.choices[0].message
        response_usage: Optional[CompletionUsage] = response.usage

        # -*- Parse structured outputs
        try:
            if (
                self.response_format is not None
                and self.structured_outputs
                and issubclass(self.response_format, BaseModel)
            ):
                parsed_object = response_message.parsed  # type: ignore
                if parsed_object is not None:
                    model_response.parsed = parsed_object
        except Exception as e:
            logger.warning(f"Error retrieving structured outputs: {e}")

        # -*- Create assistant message
        assistant_message = self.create_assistant_message(
            response_message=response_message, metrics=metrics, response_usage=response_usage
        )

        # -*- Add assistant message to messages
        messages.append(assistant_message)

        # -*- Log response and metrics
        assistant_message.log()
        metrics.log()

        # -*- Update model response with assistant message content and audio
        if assistant_message.content is not None:
            # add the content to the model response
            model_response.content = assistant_message.get_content_string()
        if assistant_message.audio is not None:
            # add the audio to the model response
            model_response.audio = assistant_message.audio

        # -*- Handle tool calls
        tool_role = "tool"
        if (
            self.handle_tool_calls(
                assistant_message=assistant_message,
                messages=messages,
                model_response=model_response,
                tool_role=tool_role,
            )
            is not None
        ):
            return self.handle_post_tool_call_messages(messages=messages, model_response=model_response)
        logger.debug("---------- OpenAI Response End ----------")
        return model_response

    async def aresponse(self, messages: List[Message]) -> ModelResponse:
        """
        Generate an asynchronous response from OpenAI.

        Args:
            messages (List[Message]): A list of messages.

        Returns:
            ModelResponse: The model response from the API.
        """
        logger.debug("---------- OpenAI Async Response Start ----------")
        self._log_messages(messages)
        model_response = ModelResponse()
        metrics = Metrics()

        # -*- Generate response
        metrics.response_timer.start()
        response: Union[ChatCompletion, ParsedChatCompletion] = await self.ainvoke(messages=messages)
        metrics.response_timer.stop()

        # -*- Parse response
        response_message: ChatCompletionMessage = response.choices[0].message
        response_usage: Optional[CompletionUsage] = response.usage

        # -*- Parse structured outputs
        try:
            if (
                self.response_format is not None
                and self.structured_outputs
                and issubclass(self.response_format, BaseModel)
            ):
                parsed_object = response_message.parsed  # type: ignore
                if parsed_object is not None:
                    model_response.parsed = parsed_object
        except Exception as e:
            logger.warning(f"Error retrieving structured outputs: {e}")

        # -*- Create assistant message
        assistant_message = self.create_assistant_message(
            response_message=response_message, metrics=metrics, response_usage=response_usage
        )

        # -*- Add assistant message to messages
        messages.append(assistant_message)

        # -*- Log response and metrics
        assistant_message.log()
        metrics.log()

        # -*- Update model response with assistant message content and audio
        if assistant_message.content is not None:
            # add the content to the model response
            model_response.content = assistant_message.get_content_string()
        if assistant_message.audio is not None:
            # add the audio to the model response
            model_response.audio = assistant_message.audio

        # -*- Handle tool calls
        tool_role = "tool"
        if (
            self.handle_tool_calls(
                assistant_message=assistant_message,
                messages=messages,
                model_response=model_response,
                tool_role=tool_role,
            )
            is not None
        ):
            return await self.ahandle_post_tool_call_messages(messages=messages, model_response=model_response)

        logger.debug("---------- OpenAI Async Response End ----------")
        return model_response

    def update_stream_metrics(self, assistant_message: Message, metrics: Metrics):
        """
        Update the usage metrics for the assistant message and the model.

        Args:
            assistant_message (Message): The assistant message.
            metrics (Metrics): The metrics.
        """
        # Update time taken to generate response
        assistant_message.metrics["time"] = metrics.response_timer.elapsed
        self.metrics.setdefault("response_times", []).append(metrics.response_timer.elapsed)

        if metrics.time_to_first_token is not None:
            assistant_message.metrics["time_to_first_token"] = metrics.time_to_first_token
            self.metrics.setdefault("time_to_first_token", []).append(metrics.time_to_first_token)

        if metrics.input_tokens is not None:
            assistant_message.metrics["input_tokens"] = metrics.input_tokens
            self.metrics["input_tokens"] = self.metrics.get("input_tokens", 0) + metrics.input_tokens
        if metrics.output_tokens is not None:
            assistant_message.metrics["output_tokens"] = metrics.output_tokens
            self.metrics["output_tokens"] = self.metrics.get("output_tokens", 0) + metrics.output_tokens
        if metrics.prompt_tokens is not None:
            assistant_message.metrics["prompt_tokens"] = metrics.prompt_tokens
            self.metrics["prompt_tokens"] = self.metrics.get("prompt_tokens", 0) + metrics.prompt_tokens
        if metrics.completion_tokens is not None:
            assistant_message.metrics["completion_tokens"] = metrics.completion_tokens
            self.metrics["completion_tokens"] = self.metrics.get("completion_tokens", 0) + metrics.completion_tokens
        if metrics.total_tokens is not None:
            assistant_message.metrics["total_tokens"] = metrics.total_tokens
            self.metrics["total_tokens"] = self.metrics.get("total_tokens", 0) + metrics.total_tokens
        if metrics.prompt_tokens_details is not None:
            assistant_message.metrics["prompt_tokens_details"] = metrics.prompt_tokens_details
            for k, v in metrics.prompt_tokens_details.items():
                self.metrics.get("prompt_tokens_details", {}).get(k, 0) + v
        if metrics.completion_tokens_details is not None:
            assistant_message.metrics["completion_tokens_details"] = metrics.completion_tokens_details
            for k, v in metrics.completion_tokens_details.items():
                self.metrics.get("completion_tokens_details", {}).get(k, 0) + v

    def add_response_usage_to_metrics(self, metrics: Metrics, response_usage: CompletionUsage):
        metrics.input_tokens = response_usage.prompt_tokens
        metrics.prompt_tokens = response_usage.prompt_tokens
        metrics.output_tokens = response_usage.completion_tokens
        metrics.completion_tokens = response_usage.completion_tokens
        metrics.total_tokens = response_usage.total_tokens
        if response_usage.prompt_tokens_details is not None:
            if isinstance(response_usage.prompt_tokens_details, dict):
                metrics.prompt_tokens_details = response_usage.prompt_tokens_details
            elif isinstance(response_usage.prompt_tokens_details, BaseModel):
                metrics.prompt_tokens_details = response_usage.prompt_tokens_details.model_dump(exclude_none=True)
        if response_usage.completion_tokens_details is not None:
            if isinstance(response_usage.completion_tokens_details, dict):
                metrics.completion_tokens_details = response_usage.completion_tokens_details
            elif isinstance(response_usage.completion_tokens_details, BaseModel):
                metrics.completion_tokens_details = response_usage.completion_tokens_details.model_dump(
                    exclude_none=True
                )

    def handle_stream_tool_calls(
        self,
        assistant_message: Message,
        messages: List[Message],
        tool_role: str = "tool",
    ) -> Iterator[ModelResponse]:
        """
        Handle tool calls for response stream.

        Args:
            assistant_message (Message): The assistant message.
            messages (List[Message]): The list of messages.
            tool_role (str): The role of the tool call. Defaults to "tool".

        Returns:
            Iterator[ModelResponse]: An iterator of the model response.
        """
        if assistant_message.tool_calls is not None and len(assistant_message.tool_calls) > 0 and self.run_tools:
            function_calls_to_run: List[FunctionCall] = []
            function_call_results: List[Message] = []
            for tool_call in assistant_message.tool_calls:
                _tool_call_id = tool_call.get("id")
                _function_call = get_function_call_for_tool_call(tool_call, self.functions)
                if _function_call is None:
                    messages.append(
                        Message(
                            role=tool_role,
                            tool_call_id=_tool_call_id,
                            content="Could not find function to call.",
                        )
                    )
                    continue
                if _function_call.error is not None:
                    messages.append(
                        Message(
                            role=tool_role,
                            tool_call_id=_tool_call_id,
                            content=_function_call.error,
                        )
                    )
                    continue
                function_calls_to_run.append(_function_call)

            if self.show_tool_calls:
                yield ModelResponse(content="\nRunning:")
                for _f in function_calls_to_run:
                    yield ModelResponse(content=f"\n - {_f.get_call_str()}")
                yield ModelResponse(content="\n\n")

            for function_call_response in self.run_function_calls(
                function_calls=function_calls_to_run, function_call_results=function_call_results, tool_role=tool_role
            ):
                yield function_call_response

            if len(function_call_results) > 0:
                messages.extend(function_call_results)

    def response_stream(self, messages: List[Message]) -> Iterator[ModelResponse]:
        """
        Generate a streaming response from OpenAI.

        Args:
            messages (List[Message]): A list of messages.

        Returns:
            Iterator[ModelResponse]: An iterator of model responses.
        """
        logger.debug("---------- OpenAI Response Start ----------")
        self._log_messages(messages)
        stream_data: StreamData = StreamData()
        metrics: Metrics = Metrics()

        # -*- Generate response
        metrics.response_timer.start()
        for response in self.invoke_stream(messages=messages):
            if len(response.choices) > 0:
                metrics.completion_tokens += 1
                if metrics.completion_tokens == 1:
                    metrics.time_to_first_token = metrics.response_timer.elapsed

                response_delta: ChoiceDelta = response.choices[0].delta

                if response_delta.content is not None:
                    stream_data.response_content += response_delta.content
                    yield ModelResponse(content=response_delta.content)

                if hasattr(response_delta, "audio"):
                    response_audio = response_delta.audio
                    stream_data.response_audio = response_audio
                    yield ModelResponse(audio=response_audio)

                if response_delta.tool_calls is not None:
                    if stream_data.response_tool_calls is None:
                        stream_data.response_tool_calls = []
                    stream_data.response_tool_calls.extend(response_delta.tool_calls)

            if response.usage is not None:
                self.add_response_usage_to_metrics(metrics=metrics, response_usage=response.usage)
        metrics.response_timer.stop()

        # -*- Create assistant message
        assistant_message = Message(role="assistant")
        if stream_data.response_content != "":
            assistant_message.content = stream_data.response_content

        if stream_data.response_audio is not None:
            assistant_message.audio = stream_data.response_audio

        if stream_data.response_tool_calls is not None:
            _tool_calls = self.build_tool_calls(stream_data.response_tool_calls)
            if len(_tool_calls) > 0:
                assistant_message.tool_calls = _tool_calls

        # -*- Update usage metrics
        self.update_stream_metrics(assistant_message=assistant_message, metrics=metrics)

        # -*- Add assistant message to messages
        messages.append(assistant_message)

        # -*- Log response and metrics
        assistant_message.log()
        metrics.log()

        # -*- Handle tool calls
        if assistant_message.tool_calls is not None and len(assistant_message.tool_calls) > 0 and self.run_tools:
            tool_role = "tool"
            yield from self.handle_stream_tool_calls(
                assistant_message=assistant_message, messages=messages, tool_role=tool_role
            )
            yield from self.handle_post_tool_call_messages_stream(messages=messages)
        logger.debug("---------- OpenAI Response End ----------")

    async def aresponse_stream(self, messages: List[Message]) -> Any:
        """
        Generate an asynchronous streaming response from OpenAI.

        Args:
            messages (List[Message]): A list of messages.

        Returns:
            Any: An asynchronous iterator of model responses.
        """
        logger.debug("---------- OpenAI Async Response Start ----------")
        self._log_messages(messages)
        stream_data: StreamData = StreamData()
        metrics: Metrics = Metrics()

        # -*- Generate response
        metrics.response_timer.start()
        async for response in self.ainvoke_stream(messages=messages):
<<<<<<< HEAD
<<<<<<< Updated upstream
            if len(response.choices) > 0:
=======
            if response.choices and len(response.choices) > 0:
>>>>>>> Stashed changes
=======

            if response.choices and len(response.choices) > 0:
>>>>>>> 9ef259f1
                metrics.completion_tokens += 1
                if metrics.completion_tokens == 1:
                    metrics.time_to_first_token = metrics.response_timer.elapsed

                response_delta: ChoiceDelta = response.choices[0].delta

                if response_delta.content is not None:
                    stream_data.response_content += response_delta.content
                    yield ModelResponse(content=response_delta.content)

                if hasattr(response_delta, "audio"):
                    response_audio = response_delta.audio
                    stream_data.response_audio = response_audio
                    yield ModelResponse(audio=response_audio)

                if response_delta.tool_calls is not None:
                    if stream_data.response_tool_calls is None:
                        stream_data.response_tool_calls = []
                    stream_data.response_tool_calls.extend(response_delta.tool_calls)

            if response.usage is not None:
                self.add_response_usage_to_metrics(metrics=metrics, response_usage=response.usage)
        metrics.response_timer.stop()

        # -*- Create assistant message
        assistant_message = Message(role="assistant")
        if stream_data.response_content != "":
            assistant_message.content = stream_data.response_content

        if stream_data.response_audio is not None:
            assistant_message.audio = stream_data.response_audio

        if stream_data.response_tool_calls is not None:
            _tool_calls = self.build_tool_calls(stream_data.response_tool_calls)
            if len(_tool_calls) > 0:
                assistant_message.tool_calls = _tool_calls

        self.update_stream_metrics(assistant_message=assistant_message, metrics=metrics)

        # -*- Add assistant message to messages
        messages.append(assistant_message)

        # -*- Log response and metrics
        assistant_message.log()
        metrics.log()

        # -*- Handle tool calls
        if assistant_message.tool_calls is not None and len(assistant_message.tool_calls) > 0 and self.run_tools:
            tool_role = "tool"
            for tool_call_response in self.handle_stream_tool_calls(
                assistant_message=assistant_message, messages=messages, tool_role=tool_role
            ):
                yield tool_call_response
            async for post_tool_call_response in self.ahandle_post_tool_call_messages_stream(messages=messages):
                yield post_tool_call_response
        logger.debug("---------- OpenAI Async Response End ----------")

    def build_tool_calls(self, tool_calls_data: List[ChoiceDeltaToolCall]) -> List[Dict[str, Any]]:
        """
        Build tool calls from tool call data.

        Args:
            tool_calls_data (List[ChoiceDeltaToolCall]): The tool call data to build from.

        Returns:
            List[Dict[str, Any]]: The built tool calls.
        """
        tool_calls: List[Dict[str, Any]] = []
        for _tool_call in tool_calls_data:
            _index = _tool_call.index
            _tool_call_id = _tool_call.id
            _tool_call_type = _tool_call.type
            _function_name = _tool_call.function.name if _tool_call.function else None
            _function_arguments = _tool_call.function.arguments if _tool_call.function else None

            if len(tool_calls) <= _index:
                tool_calls.extend([{}] * (_index - len(tool_calls) + 1))
            tool_call_entry = tool_calls[_index]
            if not tool_call_entry:
                tool_call_entry["id"] = _tool_call_id
                tool_call_entry["type"] = _tool_call_type
                tool_call_entry["function"] = {
                    "name": _function_name or "",
                    "arguments": _function_arguments or "",
                }
            else:
                if _function_name:
                    tool_call_entry["function"]["name"] += _function_name
                if _function_arguments:
                    tool_call_entry["function"]["arguments"] += _function_arguments
                if _tool_call_id:
                    tool_call_entry["id"] = _tool_call_id
                if _tool_call_type:
                    tool_call_entry["type"] = _tool_call_type
        return tool_calls<|MERGE_RESOLUTION|>--- conflicted
+++ resolved
@@ -925,16 +925,7 @@
         # -*- Generate response
         metrics.response_timer.start()
         async for response in self.ainvoke_stream(messages=messages):
-<<<<<<< HEAD
-<<<<<<< Updated upstream
-            if len(response.choices) > 0:
-=======
             if response.choices and len(response.choices) > 0:
->>>>>>> Stashed changes
-=======
-
-            if response.choices and len(response.choices) > 0:
->>>>>>> 9ef259f1
                 metrics.completion_tokens += 1
                 if metrics.completion_tokens == 1:
                     metrics.time_to_first_token = metrics.response_timer.elapsed
